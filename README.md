# Gambit: Mutant Generation for Solidity

Gambit is a state-of-the-art mutation system for Solidity that performs
first-order source code mutation on Solidity programs. By applying predefined
syntax transformations called mutation operators (for example, `a + b` -> `a -
b`) to a Solidity program's source code, Gambit generates variants of the
program called **mutants**. These mutants can be used to evaluate test suites or
specs used for formal verification.

## Installation

To use Gambit, you need to [install Rust](https://www.rust-lang.org/tools/install).

To install Gambit, clone this repository and run `cargo install --path .` from
the repository's root. If you prefer to run Gambit without installing

Please note that Gambit relies on the Solidity compiler

_**Note:** If you prefer to run Gambit without installing, you can also build
  it by running `cargo build --release` from the `gambit/` directory.
This will create a `gambit` binary in `gambit/target/release/`._


_**Note:** Gambit depends on the solc compiler which can be
  [downloaded from here](https://github.com/ethereum/solc-bin) (the binary
  version will depend on your Solidity project).
The solc binary must either be visible as `solc` on your `PATH` or provided with
 the `--solc` option._

## Usage

_**Note:** The following instructions assume that you've installed Gambit.  If
you have built Gambit with `cargo build --release`, replace all instances of
`gambit ...` with the path to `path/to/gambit/target/release/gambit ...`.
long as you run `cargo run -- ...` from the root of the Gambit repository)._

Once Gambit is installed you can invoke it from command line with the `gambit`
executable.

Gambit has two main commands: `mutate` and `summary`. `gambit mutate` is
responsible for mutating code, and `gambit summary` is a convenience command for
summarizing generated mutants in a human-readable way.

Running `gambit mutate` will invoke the solidity compiler via `solc`, so make
sure it is visible on your path. Alternatively, you can specify where Gambit can
find the Solidity compiler with `--solc path/to/solc`.

### Running  `gambit mutate` 

The `gambit mutate` command expects either a `--filename` argument or a `--json`
argument.  Using `--filename` allows you to specify a specific Solidity file to
mutate:

```bash
gambit mutate --filename file.sol
```

However, if you want to mutate multiple files or apply a more complex set of
parameters, we recommend using a configuration file via the `--json` option
instead:

```bash
gambit mutate --json gambit-conf.json
``` 

Run `gambit --help` for more information.

_**Note:** all relative paths specified in a JSON configuration file are interpreted
to be relative to the config file's parent directory._

In the following section we provide examples of how to run Gambit using both
`--filename` and `--json`. We provide more complete documentation in the
_Documentation_ section below.

## Examples

Unless otherwise noted, examples use code from `benchmarks/` and are run from
the root of this repository.

### Example 1: Mutating a Single File

To mutate a single file, use the `--filename` option (or `-f`), followed by the
file to mutate.

```bash
$ gambit mutate -f benchmarks/BinaryOpMutation/BinaryOpMutation.sol                          
Generated 34 mutants in 0.69 seconds
```

_**Note:** The mutated file must located within your current working directory or
one of its subdirectories. If you want to mutate code in an arbitrary directory,
use the `--sourceroot` option._

### Example 2: Mutating and Downsampling

The above command produced 34 mutants which may be more than you need. Gambit
provides a way to randomly downsample the number of mutants with the
`--num-mutants` or `-n` option:

```bash
$ gambit mutate -f benchmarks/BinaryOpMutation/BinaryOpMutation.sol -n 3
Generated 3 mutants in 0.15 seconds
```

### Example 3: Viewing Gambit Results
_**Note:** this example assumes you've just completed Example 2_

Gambit outputs all of its results in `gambit_out`:

```bash
$ ls gambit_out
gambit_results.json    input_json    mutants    mutants.log
```

* **Mutant Sources:** are located in `mutants/`:

  ```bash
  $ ls gambit_out/mutants
  1 2 3

  $ find gambit_out/mutants -name "*.sol"
  gambit_out/mutants/1/benchmarks/BinaryOpMutation/BinaryOpMutation.sol
  gambit_out/mutants/3/benchmarks/BinaryOpMutation/BinaryOpMutation.sol
  gambit_out/mutants/2/benchmarks/BinaryOpMutation/BinaryOpMutation.sol
  ```

* **Summary Files:**
  1. A high-level human readable summary `gambit_out/mutants.log`:

     ```csv
     1,BinaryOpMutation,benchmarks/BinaryOpMutation/BinaryOpMutation.sol,15:10, * ,**
     2,BinaryOpMutation,benchmarks/BinaryOpMutation/BinaryOpMutation.sol,23:10, % ,-
     3,BinaryOpMutation,benchmarks/BinaryOpMutation/BinaryOpMutation.sol,23:10, % ,*
     ```

  2. A more detailed summary that includes information like the unified diff of
     the original program and the mutant `gambit_out/gambit_results.json`:

     ```json
     [
       {
         "description": "BinaryOpMutation",
         "diff": "--- original\n+++ mutant\n@@ -12,7 +12,8 @@\n     }\n \n     function myMultiplication(uint256 x, uint256 y) public pure returns (uint256) {\n-\treturn x * y;\n+\t/// BinaryOpMutation(`*` |==> `**`) of: `return x * y;`\n+\treturn x**y;\n     }\n \n     function myDivision(uint256 x, uint256 y) public pure returns (uint256) {\n@@ -27,4 +28,4 @@\n \treturn x ** y;\n     }\n \n-}\n+}\n\\ No newline at end of file\n",
         "id": "1",
         "name": "mutants/1/benchmarks/BinaryOpMutation/BinaryOpMutation.sol",
         "original": "benchmarks/BinaryOpMutation/BinaryOpMutation.sol",
         "sourceroot": "/Users/Gambit"
       },
       ...
     ]
     ```

The `gambit_results.json` file is hard to read, so you can run `gambit summary`
to view pretty-printed diffs of each mutant:

![The output of `gambit summary`](doc/gambit-summary.png)

For more information on the `gambit_out` directory, please see the _Results
Directory_ section below.


### Example 4: Specifying solc Pass-through Arguments
Solc may need some extra information to successfully run on a file or a project.
Gambit enables this with _pass-through arguments_ that, as the name suggests,
are passed directly through to the solc compiler.

For projects that have complex dependencies and imports, you may need to:
* **Specify base-paths**: To specify the Solidity [--base-path][basepath]
  argument, use `--solc-base-path`:

  ```bash
  cargo gambit path/to/file.sol --solc-base-path base/path/dir/.
  ```

* **Specify remappings:** To indicate where Solidity should find libraries,
  use solc's [import remapping][remapping] syntax with `--solc-remappings`:

  ```bash
  cargo gambit path/to/file.sol \
    --solc-remapping @openzepplin=node_modules/@openzeppelin @foo=node_modules/@foo
  ```

* **Specify allow-paths:** To include additional allowed paths via solc's
  [--allow-paths][allowed] argument, use `--solc-allow-paths`:

  ```bash
  cargo gambit path/to/file.sol --solc-allowpaths PATH1 --solc-allowpaths PATH2 ...
  ```

* **Use optimization:** To run the solidity compiler with optimizations (solc's
  `--optimize` argument), use `--solc-optimize`:

  ```bash
  cargo gambit path/to/file.sol --solc-optimize
  ```

[remapping]: https://docs.soliditylang.org/en/v0.8.17/path-resolution.html#import-remapping
[basepath]: https://docs.soliditylang.org/en/v0.8.17/path-resolution.html#base-path-and-include-paths
[allowed]: https://docs.soliditylang.org/en/v0.8.17/path-resolution.html#allowed-paths

### Example 5: The `--sourceroot`  Option

Gambit needs to track the location of sourcefiles that it mutates within a
project: for instance, imagine there are files `foo/Foo.sol` and `bar/Foo.sol`.
These are separate files, and their path prefixes are needed to determine this.
Gambit addresses this with the `--sourceroot` option: the sourceroot indicates
to Gambit the root of the files that are being mutated, and all source file
paths (both original and mutated) are reported relative to this sourceroot.

_If Gambit encounters a source file that does not belong to the sourceroot it
will print an error message and exit._

<<<<<<< HEAD
_When running `gambit mutate` with the `--filename` option,
sourceroot defaults to the current working directory.
When running `gambit mutate` with the `--json` option,
sourceroot defaults to the directory containing the configuration JSON._
=======
**By default, the sourceroot is always the current working directory.
>>>>>>> c6446628

Here are some examples of using the `--sourceroot` option.

1. From the root of the Gambit repository, run:

   ```bash
   $ gambit mutate -f benchmarks/BinaryOpMutation/BinaryOpMutation.sol -n 1
   Generated 1 mutants in 0.13 seconds
   $ cat gambit_out/mutants.log 
   1,BinaryOpMutation,benchmarks/BinaryOpMutation/BinaryOpMutation.sol,23:10, % ,*
   $ find gambit_out/mutants -name "*.sol"
   gambit_out/mutants/1/benchmarks/BinaryOpMutation/BinaryOpMutation.sol
   ```

   The first command generates a single mutant, and its sourcepath is relative to `.`,
   the default sourceroot. We can see that the reported paths in `mutants.log`,
   and the mutant file path in `gambit_out/mutants/1`, are the relative to this
   sourceroot: `benchmarks/BinaryOpMutation/BinaryOpMutation.sol`
  
2. Suppose we want our paths to be reported relative to `benchmarks/BinaryOpMutation`. We can run

   ```bash
   $ gambit mutate -f benchmarks/BinaryOpMutation/BinaryOpMutation.sol -n 1 --sourceroot benchmarks/BinaryOpMutation
   Generated 1 mutants in 0.13 seconds
   $ cat gambit_out/mutants.log 
   1,BinaryOpMutation,BinaryOpMutation.sol,23:10, % ,*
   $ find gambit_out/mutants -name "*.sol"
   gambit_out/mutants/1/BinaryOpMutation.sol
   ```

3. Finally, suppose we use a sourceroot that doesn't contain the source file:

   ```bash
   $ gambit mutate -f benchmarks/BinaryOpMutation/BinaryOpMutation.sol -n 1 --sourceroot scripts
   [ERROR gambit] [!!] Illegal Configuration: Resolved filename `/Users/Gambit/benchmarks/BinaryOpMutation/BinaryOpMutation.sol` is not prefixed by the derived sourceroot /Users/Gambit/scripts
   ```

   Gambit prints an error and exits.

### Example 6: Running Gambit Through a Configuration File

To run gambit with a configuration file, use the `--json` argument:
```bash
gambit mutate --json benchmarks/config-jsons/test1.json
```

The configuration file is a JSON file containing the command line arguments for
`gambit` and additional configuration options:

```json
{
    "filename": "../10Power/TenPower.sol",
    "sourceroot": "..",
    "solc-remappings": [
        "@openzeppelin=node_modules/@openzeppelin"
    ],
}
```

In addition to specifying the command line arguments, you can list the specific
mutants that you want to apply, the specific functions you wish to mutate, and
more.  See the [`benchmark/config-jsons` directory][config-examples] for
examples.

_**Note:** Any paths provided by the configuration file are resolved relative to
the configuration file's parent directory._

## Configuration Files
Configuration files allow you to save complex configurations and perform
multiple mutations at once. Gambit uses a simple JSON object format to store
mutation options, where each `--option VALUE` specified on the CLI is
represented as a `"option": VALUE` key/value pair in the JSON object.  Boolean
`--flag`s are enabled by storing them as true: `"flag": true`. For instance,
`--no-overwrite` would be written as `"no-overwrite": true"`.

As an example, consider the command from Example 1:

```bash
gambit mutate -f benchmarks/BinaryOpMutation/BinaryOpMutation.sol
```

To execute this using a configuration file you would write the following to
`example-1.json` to the root of this repository and run `gambit --json
example-1.json`

```json
{
  "filename": "benchmarks/BinaryOpMutation/BinaryOpMutation.sol"
}
```

<<<<<<< HEAD
Gambit also supports using multiple configurations in the same file: instead of
a single JSON object, your configuration file should contain an array of objects:
=======


## Configuration Files
If you are using Gambit through a configuration file, you can localize the
mutations to some functions and contracts.  You can also choose which mutations
you want.  Here is an example that shows how to configure these options.
>>>>>>> c6446628

```json
[
    {
        "filename": "Foo.sol",
        "contract": "C",
        "functions": ["bar", "baz"],
        "solc": "solc8.12",
        "solc-optimize": true
    },
    {
        "filename": "Blip.sol",
        "contract": "D",
        "functions": ["bang"],
        "solc": "solc8.12"
        "mutations": [
          "binary-op-mutation",
          "swap-arguments-operator-mutation"
        ]
    }
]
```

This configuration file will perform all mutations on `Foo.sol`'s functions
`bar` and `baz` in the contract `C`, and only `binary-op-mutation` and
`swap-arguments-operator-mutation` mutations on the function `bang` in the
contract `D`.  Both will compile using the Solidity compiler version `solc5.12`.

### Paths in Configuration Files

Relative paths in a Gambit configuration file are _relative to the parent
directory of the configuration file_. So if the JSON file listed above was moved
to the `benchmarks/` directory the `"filename"` would need to be updated to
`BinaryOpMutation/BinaryOpMutation.sol`.

## Results Directory

`gambit mutate` produces all results in an output directory (default:
`gambit_out`). Here is an example:

```bash
$ gambit mutate -f benchmarks/BinaryOpMutation/BinaryOpMutation.sol -n 5
Generated 5 mutants in 0.15 seconds

$ tree gambit_out -L 2

gambit_out
├── gambit_results.json
├── input_json
├── mutants
│   ├── 1
│   ├── 2
│   ├── 3
│   ├── 4
│   └── 5
└── mutants.log
```

This has the following structure:
+ `gambit_results.json`: a JSON file with detailed results
+ `input_json/`: intermediate files produced by `solc` that are used during mutation
+ `mutants/`: exported mutants. Each mutant is in its own directory named after
  its mutant ID (mid) 1, 2, 3, ...
+ `mutants.log`: a log file with all mutant information. This is similar to
  `results.json` but in a different format and with different information

## CLI Options

 `gambit mutate` supports the following options; for a comprehensive list, run
 `gambit mutate --help`:


| Option                | Description                                                                                                                  |
| :-------------------- | :--------------------------------------------------------------------------------------------------------------------------- |
| `-o`, `--outdir`      | specify Gambit's output directory (defaults to `gambit_out`)                                                                 |
| `--no-overwrite`      | do not overwrite an output directory; if the output directory exists, print an error and exit                                |
| `-n`, `--num-mutants` | randomly downsample to a given number of mutants.                                                                            |
| `-s`, `--seed`        | specify a random seed. For reproducability, Gambit defaults to using the seed `0`. To randomize the seed use `--random-seed` |
| `--random-seed`       | use a random seed. Note this overrides any value specified by `--seed`                                                       |
| `--contract`          | specify a specific contract name to mutate; by default mutate all contracts                                                  |
| `--functions`         | specify one or more functions to mutate; by default mutate all functions                                                     |

Gambit also supports _pass-through arguments_, which are arguments that are
passed directly to solc. All pass-through arguments are prefixed with `solc-`:

| Option               | Description                                                                   |
| :------------------- | :---------------------------------------------------------------------------- |
| `--solc-base-path`   | passes a value to solc's `--base-path` argument                               |
| `--solc-allow-paths` | passes a value to solc's `--allow-paths` argument                             |
| `--solc-remapping`   | passes a value to directly to solc: this should be of the form `prefix=path`. |

## Mutation Operators
Gambit implements the following mutation operators

| Mutation Operator                    | Description                                              | Example                                        |
| ------------------------------------ | -------------------------------------------------------- | ---------------------------------------------- |
| **binary-op-mutation**               | Replace a binary operator with another                   | `a+b` -> `a-b`                                 |
| **unary-operator-mutation**          | Replace a unary operator with another                    | `~a` -> `-a`                                   |
| **require-mutation**                 | Alter the condition of a `require` statement             | `require(some_condition())` -> `require(true)` |
| **assignment-mutation**              | Replaces the rhs of a mutation                           | `x = foo();` -> `x = -1;`                      |
| **delete-expression-mutation**       | Comment out an expression statement                      | `foo();` -> `/* foo() */;`                     |
| **if-cond-mutation**                 | Mutate the conditional of an `if` statement              | `if (C) {...}` -> `if (true) {...}`            |
| **swap-arguments-operator-mutation** | Swap the order of non-commutative operators              | `a - b` -> `b - a`                             |
| **elim-delegate-mutation**           | Change a `delegatecall()` to a `call()`                  | `_c.delegatecall(...)` -> `_c.call(...)`       |
| **function-call-mutation**           | **(Disabled)** Changes arguments of a function           | `add(a, b)` -> `add(a, a)`                     |
| **swap-arguments-function-mutation** | **(Disabled)** Swaps the order of a function's arguments | `add(a, b)` -> `add(b, a)`                     |

For more details on each mutation type, refer to the [full documentation](https://docs.certora.com/en/latest/docs/gambit/gambit.html#mutation-types).

## Contact
If you have ideas for interesting mutations or other features,
we encourage you to make a PR or [email](mailto:chandra@certora.com) us.

## Credits
We thank
[Oliver Flatt](https://www.oflatt.com/) and
[Vishal Canumalla](https://homes.cs.washington.edu/~vishalc/)
for their excellent contributions to an earlier prototype of Gambit.


[config-examples]: https://github.com/Certora/gambit/blob/master/benchmarks/config-jsons/
[test6]: https://github.com/Certora/gambit/blob/master/benchmarks/config-jsons/test6.json<|MERGE_RESOLUTION|>--- conflicted
+++ resolved
@@ -210,14 +210,10 @@
 _If Gambit encounters a source file that does not belong to the sourceroot it
 will print an error message and exit._
 
-<<<<<<< HEAD
 _When running `gambit mutate` with the `--filename` option,
 sourceroot defaults to the current working directory.
 When running `gambit mutate` with the `--json` option,
 sourceroot defaults to the directory containing the configuration JSON._
-=======
-**By default, the sourceroot is always the current working directory.
->>>>>>> c6446628
 
 Here are some examples of using the `--sourceroot` option.
 
@@ -309,17 +305,8 @@
 }
 ```
 
-<<<<<<< HEAD
 Gambit also supports using multiple configurations in the same file: instead of
 a single JSON object, your configuration file should contain an array of objects:
-=======
-
-
-## Configuration Files
-If you are using Gambit through a configuration file, you can localize the
-mutations to some functions and contracts.  You can also choose which mutations
-you want.  Here is an example that shows how to configure these options.
->>>>>>> c6446628
 
 ```json
 [
